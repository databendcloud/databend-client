--- conflicted
+++ resolved
@@ -625,11 +625,8 @@
     Put,
     Get,
     AlterUserPassword,
-<<<<<<< HEAD
     Graphical,
-=======
     ShowCreate,
->>>>>>> 826c8b0d
 }
 
 impl From<&str> for QueryKind {
@@ -637,7 +634,6 @@
         let mut tz = Tokenizer::new(query);
         match tz.next() {
             Some(Ok(t)) => match t.kind {
-<<<<<<< HEAD
                 TokenKind::EXPLAIN => {
                     if query.to_lowercase().contains("graphical") {
                         QueryKind::Graphical
@@ -645,14 +641,10 @@
                         QueryKind::Explain
                     }
                 },
-=======
-                TokenKind::EXPLAIN => QueryKind::Explain,
                 TokenKind::SHOW => match tz.next() {
                     Some(Ok(t)) if t.kind == TokenKind::CREATE => QueryKind::ShowCreate,
                     _ => QueryKind::Query,
                 },
-
->>>>>>> 826c8b0d
                 TokenKind::PUT => QueryKind::Put,
                 TokenKind::GET => QueryKind::Get,
                 TokenKind::ALTER => {
