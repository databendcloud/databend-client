--- conflicted
+++ resolved
@@ -675,11 +675,7 @@
 fn render_head(
     schema: SchemaRef,
     widths: &mut [usize],
-<<<<<<< HEAD
-    column_map: &mut [i32],
-=======
     column_map: &[i32],
->>>>>>> 25b11954
     header: &mut Vec<Cell>,
     aligns: &mut Vec<CellAlignment>,
 ) {
