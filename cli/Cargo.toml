--- conflicted
+++ resolved
@@ -47,10 +47,6 @@
 unicode-segmentation = "1.10"
 url = { version = "2.5", default-features = false }
 actix-web = "4.0"
-<<<<<<< HEAD
-actix-rt = "2.6"
-=======
->>>>>>> a740b05e
 webbrowser = "1.0.1"
 actix-files = "0.6"
 
